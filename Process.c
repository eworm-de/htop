--- conflicted
+++ resolved
@@ -279,10 +279,6 @@
    if ((long long) number == -1LL) {
       int len = snprintf(buffer, 13, "    no perm ");
       RichString_appendn(str, CRT_colors[PROCESS_SHADOW], buffer, len);
-<<<<<<< HEAD
-   } else if (number > 10000000000) {
-      xSnprintf(buffer, 13, "%11llu ", number / 1000);
-=======
    } else if (number >= 100000LL * ONE_DECIMAL_T) {
       xSnprintf(buffer, 13, "%11llu ", number / ONE_DECIMAL_G);
       RichString_appendn(str, largeNumberColor, buffer, 12);
@@ -292,7 +288,6 @@
       RichString_appendn(str, processMegabytesColor, buffer+8, 4);
    } else if (number >= 10LL * ONE_DECIMAL_G) {
       xSnprintf(buffer, 13, "%11llu ", number / ONE_DECIMAL_K);
->>>>>>> 536941fb
       RichString_appendn(str, largeNumberColor, buffer, 5);
       RichString_appendn(str, processMegabytesColor, buffer+5, 3);
       RichString_appendn(str, processColor, buffer+8, 4);

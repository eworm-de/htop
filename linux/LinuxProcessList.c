/*
htop - LinuxProcessList.c
(C) 2014 Hisham H. Muhammad
Released under the GNU GPL, see the COPYING file
in the source distribution for its full text.
*/

#include "LinuxProcessList.h"
#include "LinuxProcess.h"
#include "CRT.h"
#include "StringUtils.h"
#include <errno.h>
#include <sys/time.h>
#include <sys/utsname.h>
#include <sys/stat.h>
#include <unistd.h>
#include <dirent.h>
#include <stdlib.h>
#include <stdio.h>
#include <signal.h>
#include <stdbool.h>
#include <stdarg.h>
#include <math.h>
#include <string.h>
#include <time.h>
#include <assert.h>
#include <sys/types.h>
#include <fcntl.h>
#ifdef MAJOR_IN_MKDEV
#include <sys/mkdev.h>
#elif defined(MAJOR_IN_SYSMACROS)
#include <sys/sysmacros.h>
#endif

#ifdef HAVE_DELAYACCT
#include <netlink/attr.h>
#include <netlink/netlink.h>
#include <netlink/genl/genl.h>
#include <netlink/genl/ctrl.h>
#include <netlink/socket.h>
#include <netlink/msg.h>
#include <linux/taskstats.h>
#endif

/*{

#include "ProcessList.h"

extern long long btime;

typedef struct CPUData_ {
   unsigned long long int totalTime;
   unsigned long long int userTime;
   unsigned long long int systemTime;
   unsigned long long int systemAllTime;
   unsigned long long int idleAllTime;
   unsigned long long int idleTime;
   unsigned long long int niceTime;
   unsigned long long int ioWaitTime;
   unsigned long long int irqTime;
   unsigned long long int softIrqTime;
   unsigned long long int stealTime;
   unsigned long long int guestTime;

   unsigned long long int totalPeriod;
   unsigned long long int userPeriod;
   unsigned long long int systemPeriod;
   unsigned long long int systemAllPeriod;
   unsigned long long int idleAllPeriod;
   unsigned long long int idlePeriod;
   unsigned long long int nicePeriod;
   unsigned long long int ioWaitPeriod;
   unsigned long long int irqPeriod;
   unsigned long long int softIrqPeriod;
   unsigned long long int stealPeriod;
   unsigned long long int guestPeriod;
} CPUData;

typedef struct TtyDriver_ {
   char* path;
   unsigned int major;
   unsigned int minorFrom;
   unsigned int minorTo;
} TtyDriver;

typedef struct LinuxProcessList_ {
   ProcessList super;

   CPUData* cpus;
   TtyDriver* ttyDrivers;
<<<<<<< HEAD
   bool haveSmapsRollup;
   
=======

>>>>>>> 63fbc3b5
   #ifdef HAVE_DELAYACCT
   struct nl_sock *netlink_socket;
   int netlink_family;
   #endif
} LinuxProcessList;

#ifndef PROCDIR
#define PROCDIR "/proc"
#endif

#ifndef PROCSTATFILE
#define PROCSTATFILE PROCDIR "/stat"
#endif

#ifndef PROCMEMINFOFILE
#define PROCMEMINFOFILE PROCDIR "/meminfo"
#endif

#ifndef PROCTTYDRIVERSFILE
#define PROCTTYDRIVERSFILE PROCDIR "/tty/drivers"
#endif

#ifndef PROC_LINE_LENGTH
#define PROC_LINE_LENGTH 4096
#endif

}*/

#ifndef CLAMP
#define CLAMP(x,low,high) (((x)>(high))?(high):(((x)<(low))?(low):(x)))
#endif

static ssize_t xread(int fd, void *buf, size_t count) {
  // Read some bytes. Retry on EINTR and when we don't get as many bytes as we requested.
  size_t alreadyRead = 0;
  for(;;) {
     ssize_t res = read(fd, buf, count);
     if (res == -1 && errno == EINTR) continue;
     if (res > 0) {
       buf = ((char*)buf)+res;
       count -= res;
       alreadyRead += res;
     }
     if (res == -1) return -1;
     if (count == 0 || res == 0) return alreadyRead;
  }
}

static int sortTtyDrivers(const void* va, const void* vb) {
   TtyDriver* a = (TtyDriver*) va;
   TtyDriver* b = (TtyDriver*) vb;
   return (a->major == b->major) ? (a->minorFrom - b->minorFrom) : (a->major - b->major);
}

static void LinuxProcessList_initTtyDrivers(LinuxProcessList* this) {
   TtyDriver* ttyDrivers;
   int fd = open(PROCTTYDRIVERSFILE, O_RDONLY);
   if (fd == -1)
      return;
   char* buf = NULL;
   int bufSize = MAX_READ;
   int bufLen = 0;
   for(;;) {
      buf = realloc(buf, bufSize);
      int size = xread(fd, buf + bufLen, MAX_READ);
      if (size <= 0) {
         buf[bufLen] = '\0';
         close(fd);
         break;
      }
      bufLen += size;
      bufSize += MAX_READ;
   }
   if (bufLen == 0) {
      free(buf);
      return;
   }
   int numDrivers = 0;
   int allocd = 10;
   ttyDrivers = malloc(sizeof(TtyDriver) * allocd);
   char* at = buf;
   while (*at != '\0') {
      at = strchr(at, ' ');    // skip first token
      while (*at == ' ') at++; // skip spaces
      char* token = at;        // mark beginning of path
      at = strchr(at, ' ');    // find end of path
      *at = '\0'; at++;        // clear and skip
      ttyDrivers[numDrivers].path = strdup(token); // save
      while (*at == ' ') at++; // skip spaces
      token = at;              // mark beginning of major
      at = strchr(at, ' ');    // find end of major
      *at = '\0'; at++;        // clear and skip
      ttyDrivers[numDrivers].major = atoi(token); // save
      while (*at == ' ') at++; // skip spaces
      token = at;              // mark beginning of minorFrom
      while (*at >= '0' && *at <= '9') at++; //find end of minorFrom
      if (*at == '-') {        // if has range
         *at = '\0'; at++;        // clear and skip
         ttyDrivers[numDrivers].minorFrom = atoi(token); // save
         token = at;              // mark beginning of minorTo
         at = strchr(at, ' ');    // find end of minorTo
         *at = '\0'; at++;        // clear and skip
         ttyDrivers[numDrivers].minorTo = atoi(token); // save
      } else {                 // no range
         *at = '\0'; at++;        // clear and skip
         ttyDrivers[numDrivers].minorFrom = atoi(token); // save
         ttyDrivers[numDrivers].minorTo = atoi(token); // save
      }
      at = strchr(at, '\n');   // go to end of line
      at++;                    // skip
      numDrivers++;
      if (numDrivers == allocd) {
         allocd += 10;
         ttyDrivers = realloc(ttyDrivers, sizeof(TtyDriver) * allocd);
      }
   }
   free(buf);
   numDrivers++;
   ttyDrivers = realloc(ttyDrivers, sizeof(TtyDriver) * numDrivers);
   ttyDrivers[numDrivers - 1].path = NULL;
   qsort(ttyDrivers, numDrivers - 1, sizeof(TtyDriver), sortTtyDrivers);
   this->ttyDrivers = ttyDrivers;
}

#ifdef HAVE_DELAYACCT

static void LinuxProcessList_initNetlinkSocket(LinuxProcessList* this) {
   this->netlink_socket = nl_socket_alloc();
   if (this->netlink_socket == NULL) {
      return;
   }
   if (nl_connect(this->netlink_socket, NETLINK_GENERIC) < 0) {
      return;
   }
   this->netlink_family = genl_ctrl_resolve(this->netlink_socket, TASKSTATS_GENL_NAME);
}

#endif

ProcessList* ProcessList_new(UsersTable* usersTable, Hashtable* pidWhiteList, uid_t userId) {
   LinuxProcessList* this = xCalloc(1, sizeof(LinuxProcessList));
   ProcessList* pl = &(this->super);

   ProcessList_init(pl, Class(LinuxProcess), usersTable, pidWhiteList, userId);
   LinuxProcessList_initTtyDrivers(this);

   #ifdef HAVE_DELAYACCT
   LinuxProcessList_initNetlinkSocket(this);
   #endif

   // Check for /proc/*/smaps_rollup availability (improves smaps parsing speed, Linux 4.14+)
   FILE* file = fopen(PROCDIR "/self/smaps_rollup", "r");
   if(file != NULL) {
      this->haveSmapsRollup = true;
      fclose(file);
   } else {
      this->haveSmapsRollup = false;
   }

   // Update CPU count:
   file = fopen(PROCSTATFILE, "r");
   if (file == NULL) {
      CRT_fatalError("Cannot open " PROCSTATFILE);
   }
   int cpus = 0;
   do {
      char buffer[PROC_LINE_LENGTH + 1];
      if (fgets(buffer, PROC_LINE_LENGTH + 1, file) == NULL) {
         CRT_fatalError("No btime in " PROCSTATFILE);
      } else if (String_startsWith(buffer, "cpu")) {
         cpus++;
      } else if (String_startsWith(buffer, "btime ")) {
         sscanf(buffer, "btime %lld\n", &btime);
         break;
      }
   } while(true);

   fclose(file);

   pl->cpuCount = MAX(cpus - 1, 1);
   this->cpus = xCalloc(cpus, sizeof(CPUData));

   for (int i = 0; i < cpus; i++) {
      this->cpus[i].totalTime = 1;
      this->cpus[i].totalPeriod = 1;
   }
   return pl;
}

void ProcessList_delete(ProcessList* pl) {
   LinuxProcessList* this = (LinuxProcessList*) pl;
   ProcessList_done(pl);
   free(this->cpus);
   if (this->ttyDrivers) {
      for(int i = 0; this->ttyDrivers[i].path; i++) {
         free(this->ttyDrivers[i].path);
      }
      free(this->ttyDrivers);
   }
   #ifdef HAVE_DELAYACCT
   if (this->netlink_socket) {
      nl_close(this->netlink_socket);
      nl_socket_free(this->netlink_socket);
   }
   #endif
   free(this);
}

static double jiffy = 0.0;

static inline unsigned long long LinuxProcess_adjustTime(unsigned long long t) {
   if(jiffy == 0.0) jiffy = sysconf(_SC_CLK_TCK);
   double jiffytime = 1.0 / jiffy;
   return (unsigned long long) t * jiffytime * 100;
}

static bool LinuxProcessList_readStatFile(Process *process, const char* dirname, const char* name, char* command, int* commLen) {
   LinuxProcess* lp = (LinuxProcess*) process;
   char filename[MAX_NAME+1];
   xSnprintf(filename, MAX_NAME, "%s/%s/stat", dirname, name);
   int fd = open(filename, O_RDONLY);
   if (fd == -1)
      return false;

   static char buf[MAX_READ+1];

   int size = xread(fd, buf, MAX_READ);
   close(fd);
   if (size <= 0) return false;
   buf[size] = '\0';

   assert(process->pid == atoi(buf));
   char *location = strchr(buf, ' ');
   if (!location) return false;

   location += 2;
   char *end = strrchr(location, ')');
   if (!end) return false;

   int commsize = end - location;
   memcpy(command, location, commsize);
   command[commsize] = '\0';
   *commLen = commsize;
   location = end + 2;

   process->state = location[0];
   location += 2;
   process->ppid = strtol(location, &location, 10);
   location += 1;
   process->pgrp = strtoul(location, &location, 10);
   location += 1;
   process->session = strtoul(location, &location, 10);
   location += 1;
   process->tty_nr = strtoul(location, &location, 10);
   location += 1;
   process->tpgid = strtol(location, &location, 10);
   location += 1;
   process->flags = strtoul(location, &location, 10);
   location += 1;
   process->minflt = strtoull(location, &location, 10);
   location += 1;
   lp->cminflt = strtoull(location, &location, 10);
   location += 1;
   process->majflt = strtoull(location, &location, 10);
   location += 1;
   lp->cmajflt = strtoull(location, &location, 10);
   location += 1;
   lp->utime = LinuxProcess_adjustTime(strtoull(location, &location, 10));
   location += 1;
   lp->stime = LinuxProcess_adjustTime(strtoull(location, &location, 10));
   location += 1;
   lp->cutime = LinuxProcess_adjustTime(strtoull(location, &location, 10));
   location += 1;
   lp->cstime = LinuxProcess_adjustTime(strtoull(location, &location, 10));
   location += 1;
   process->priority = strtol(location, &location, 10);
   location += 1;
   process->nice = strtol(location, &location, 10);
   location += 1;
   process->nlwp = strtol(location, &location, 10);
   location += 1;
   location = strchr(location, ' ')+1;
   lp->starttime = strtoll(location, &location, 10);
   location += 1;
   for (int i=0; i<15; i++) location = strchr(location, ' ')+1;
   process->exit_signal = strtol(location, &location, 10);
   location += 1;
   assert(location != NULL);
   process->processor = strtol(location, &location, 10);

   process->time = lp->utime + lp->stime;

   return true;
}


static bool LinuxProcessList_statProcessDir(Process* process, const char* dirname, char* name) {
   char filename[MAX_NAME+1];
   filename[MAX_NAME] = '\0';

   xSnprintf(filename, MAX_NAME, "%s/%s", dirname, name);
   struct stat sstat;
   int statok = stat(filename, &sstat);
   if (statok == -1)
      return false;
   process->st_uid = sstat.st_uid;
   return true;
}

#ifdef HAVE_TASKSTATS

static void LinuxProcessList_readIoFile(LinuxProcess* process, const char* dirname, char* name, unsigned long long now) {
   char filename[MAX_NAME+1];
   filename[MAX_NAME] = '\0';

   xSnprintf(filename, MAX_NAME, "%s/%s/io", dirname, name);
   int fd = open(filename, O_RDONLY);
   if (fd == -1) {
      process->io_rate_read_bps = -1;
      process->io_rate_write_bps = -1;
      process->io_rchar = -1LL;
      process->io_wchar = -1LL;
      process->io_syscr = -1LL;
      process->io_syscw = -1LL;
      process->io_read_bytes = -1LL;
      process->io_write_bytes = -1LL;
      process->io_cancelled_write_bytes = -1LL;
      process->io_rate_read_time = -1LL;
      process->io_rate_write_time = -1LL;
      return;
   }

   char buffer[1024];
   ssize_t buflen = xread(fd, buffer, 1023);
   close(fd);
   if (buflen < 1) return;
   buffer[buflen] = '\0';
   unsigned long long last_read = process->io_read_bytes;
   unsigned long long last_write = process->io_write_bytes;
   char *buf = buffer;
   char *line = NULL;
   while ((line = strsep(&buf, "\n")) != NULL) {
      switch (line[0]) {
      case 'r':
         if (line[1] == 'c' && strncmp(line+2, "har: ", 5) == 0)
            process->io_rchar = strtoull(line+7, NULL, 10);
         else if (strncmp(line+1, "ead_bytes: ", 11) == 0) {
            process->io_read_bytes = strtoull(line+12, NULL, 10);
            process->io_rate_read_bps =
               ((double)(process->io_read_bytes - last_read))/(((double)(now - process->io_rate_read_time))/1000);
            process->io_rate_read_time = now;
         }
         break;
      case 'w':
         if (line[1] == 'c' && strncmp(line+2, "har: ", 5) == 0)
            process->io_wchar = strtoull(line+7, NULL, 10);
         else if (strncmp(line+1, "rite_bytes: ", 12) == 0) {
            process->io_write_bytes = strtoull(line+13, NULL, 10);
            process->io_rate_write_bps =
               ((double)(process->io_write_bytes - last_write))/(((double)(now - process->io_rate_write_time))/1000);
            process->io_rate_write_time = now;
         }
         break;
      case 's':
         if (line[4] == 'r' && strncmp(line+1, "yscr: ", 6) == 0) {
            process->io_syscr = strtoull(line+7, NULL, 10);
         } else if (strncmp(line+1, "yscw: ", 6) == 0) {
            process->io_syscw = strtoull(line+7, NULL, 10);
         }
         break;
      case 'c':
         if (strncmp(line+1, "ancelled_write_bytes: ", 22) == 0) {
           process->io_cancelled_write_bytes = strtoull(line+23, NULL, 10);
        }
      }
   }
}

#endif



static bool LinuxProcessList_readStatmFile(LinuxProcess* process, const char* dirname, const char* name) {
   char filename[MAX_NAME+1];
   xSnprintf(filename, MAX_NAME, "%s/%s/statm", dirname, name);
   int fd = open(filename, O_RDONLY);
   if (fd == -1)
      return false;
   char buf[PROC_LINE_LENGTH + 1];
   ssize_t rres = xread(fd, buf, PROC_LINE_LENGTH);
   close(fd);
   if (rres < 1) return false;

   char *p = buf;
   errno = 0;
   process->super.m_size = strtol(p, &p, 10); if (*p == ' ') p++;
   process->super.m_resident = strtol(p, &p, 10); if (*p == ' ') p++;
   process->m_share = strtol(p, &p, 10); if (*p == ' ') p++;
   process->m_trs = strtol(p, &p, 10); if (*p == ' ') p++;
   process->m_lrs = strtol(p, &p, 10); if (*p == ' ') p++;
   process->m_drs = strtol(p, &p, 10); if (*p == ' ') p++;
   process->m_dt = strtol(p, &p, 10);
   return (errno == 0);
}

static bool LinuxProcessList_readSmapsFile(LinuxProcess* process, const char* dirname, const char* name, bool haveSmapsRollup) {
   //http://elixir.free-electrons.com/linux/v4.10/source/fs/proc/task_mmu.c#L719
   //kernel will return data in chunks of size PAGE_SIZE or less.

   char buffer[PAGE_SIZE];// 4k
   char *start,*end;
   ssize_t nread=0;
   int tmp=0;
   if(haveSmapsRollup) {// only available in Linux 4.14+
      snprintf(buffer, PAGE_SIZE-1, "%s/%s/smaps_rollup", dirname, name);
   } else {
      snprintf(buffer, PAGE_SIZE-1, "%s/%s/smaps", dirname, name);
   }
   int fd = open(buffer, O_RDONLY);
   if (fd == -1)
      return false;

   process->m_pss   = 0;
   process->m_swap  = 0;
   process->m_psswp = 0;

   while ( ( nread =  read(fd,buffer, sizeof(buffer)) ) > 0 ){
        start = (char *)&buffer;
        end   = start + nread;
        do{//parse 4k block

            if( (tmp = (end - start)) > 0 &&
                (start = memmem(start,tmp,"\nPss:",5)) != NULL )
            {
              process->m_pss += strtol(start+5, &start, 10);
              start += 3;//now we must be at the end of line "Pss:                   0 kB"
            }else
              break; //read next 4k block

            if( (tmp = (end - start)) > 0 &&
                (start = memmem(start,tmp,"\nSwap:",6)) != NULL )
            {
              process->m_swap += strtol(start+6, &start, 10);
              start += 3;
            }else
              break;

            if( (tmp = (end - start)) > 0 &&
                (start = memmem(start,tmp,"\nSwapPss:",9)) != NULL )
            {
              process->m_psswp += strtol(start+9, &start, 10);
              start += 3;
            }else
              break;

        }while(1);
   }//while read
   close(fd);
   return true;
}

#ifdef HAVE_OPENVZ

static void LinuxProcessList_readOpenVZData(LinuxProcess* process, const char* dirname, const char* name) {
   if ( (access("/proc/vz", R_OK) != 0)) {
      process->vpid = process->super.pid;
      process->ctid = 0;
      return;
   }
   char filename[MAX_NAME+1];
   xSnprintf(filename, MAX_NAME, "%s/%s/stat", dirname, name);
   FILE* file = fopen(filename, "r");
   if (!file)
      return;
   (void) fscanf(file,
      "%*32u %*32s %*1c %*32u %*32u %*32u %*32u %*32u %*32u %*32u "
      "%*32u %*32u %*32u %*32u %*32u %*32u %*32u %*32u "
      "%*32u %*32u %*32u %*32u %*32u %*32u %*32u %*32u "
      "%*32u %*32u %*32u %*32u %*32u %*32u %*32u %*32u "
      "%*32u %*32u %*32u %*32u %*32u %*32u %*32u %*32u "
      "%*32u %*32u %*32u %*32u %*32u %*32u %*32u "
      "%*32u %*32u %32u %32u",
      &process->vpid, &process->ctid);
   fclose(file);
   return;
}

#endif

#ifdef HAVE_CGROUP

static void LinuxProcessList_readCGroupFile(LinuxProcess* process, const char* dirname, const char* name) {
   char filename[MAX_NAME+1];
   xSnprintf(filename, MAX_NAME, "%s/%s/cgroup", dirname, name);
   FILE* file = fopen(filename, "r");
   if (!file) {
      process->cgroup = xStrdup("");
      return;
   }
   char output[PROC_LINE_LENGTH + 1];
   output[0] = '\0';
   char* at = output;
   int left = PROC_LINE_LENGTH;
   while (!feof(file) && left > 0) {
      char buffer[PROC_LINE_LENGTH + 1];
      char *ok = fgets(buffer, PROC_LINE_LENGTH, file);
      if (!ok) break;
      char* group = strchr(buffer, ':');
      if (!group) break;
      if (at != output) {
         *at = ';';
         at++;
         left--;
      }
      int wrote = snprintf(at, left, "%s", group);
      left -= wrote;
   }
   fclose(file);
   free(process->cgroup);
   process->cgroup = xStrdup(output);
}

#endif

#ifdef HAVE_VSERVER

static void LinuxProcessList_readVServerData(LinuxProcess* process, const char* dirname, const char* name) {
   char filename[MAX_NAME+1];
   xSnprintf(filename, MAX_NAME, "%s/%s/status", dirname, name);
   FILE* file = fopen(filename, "r");
   if (!file)
      return;
   char buffer[PROC_LINE_LENGTH + 1];
   process->vxid = 0;
   while (fgets(buffer, PROC_LINE_LENGTH, file)) {
      if (String_startsWith(buffer, "VxID:")) {
         int vxid;
         int ok = sscanf(buffer, "VxID:\t%32d", &vxid);
         if (ok >= 1) {
            process->vxid = vxid;
         }
      }
      #if defined HAVE_ANCIENT_VSERVER
      else if (String_startsWith(buffer, "s_context:")) {
         int vxid;
         int ok = sscanf(buffer, "s_context:\t%32d", &vxid);
         if (ok >= 1) {
            process->vxid = vxid;
         }
      }
      #endif
   }
   fclose(file);
}

#endif

static void LinuxProcessList_readOomData(LinuxProcess* process, const char* dirname, const char* name) {
   char filename[MAX_NAME+1];
   xSnprintf(filename, MAX_NAME, "%s/%s/oom_score", dirname, name);
   FILE* file = fopen(filename, "r");
   if (!file) {
      return;
   }
   char buffer[PROC_LINE_LENGTH + 1];
   if (fgets(buffer, PROC_LINE_LENGTH, file)) {
      unsigned int oom;
      int ok = sscanf(buffer, "%32u", &oom);
      if (ok >= 1) {
         process->oom = oom;
      }
   }
   fclose(file);
}

#ifdef HAVE_DELAYACCT

static int handleNetlinkMsg(struct nl_msg *nlmsg, void *linuxProcess) {
   struct nlmsghdr *nlhdr;
   struct nlattr *nlattrs[TASKSTATS_TYPE_MAX + 1];
   struct nlattr *nlattr;
   struct taskstats *stats;
   int rem;
   unsigned long long int timeDelta;
   LinuxProcess* lp = (LinuxProcess*) linuxProcess;

   nlhdr = nlmsg_hdr(nlmsg);

   if (genlmsg_parse(nlhdr, 0, nlattrs, TASKSTATS_TYPE_MAX, NULL) < 0) {
      return NL_SKIP;
   }

   if ((nlattr = nlattrs[TASKSTATS_TYPE_AGGR_PID]) || (nlattr = nlattrs[TASKSTATS_TYPE_NULL])) {
      stats = nla_data(nla_next(nla_data(nlattr), &rem));
      assert(lp->super.pid == stats->ac_pid);
      timeDelta = (stats->ac_etime*1000 - lp->delay_read_time);
      #define BOUNDS(x) isnan(x) ? 0.0 : (x > 100) ? 100.0 : x;
      #define DELTAPERC(x,y) BOUNDS((float) (x - y) / timeDelta * 100);
      lp->cpu_delay_percent = DELTAPERC(stats->cpu_delay_total, lp->cpu_delay_total);
      lp->blkio_delay_percent = DELTAPERC(stats->blkio_delay_total, lp->blkio_delay_total);
      lp->swapin_delay_percent = DELTAPERC(stats->swapin_delay_total, lp->swapin_delay_total);
      #undef DELTAPERC
      #undef BOUNDS
      lp->swapin_delay_total = stats->swapin_delay_total;
      lp->blkio_delay_total = stats->blkio_delay_total;
      lp->cpu_delay_total = stats->cpu_delay_total;
      lp->delay_read_time = stats->ac_etime*1000;
   }
   return NL_OK;
}

static void LinuxProcessList_readDelayAcctData(LinuxProcessList* this, LinuxProcess* process) {
   struct nl_msg *msg;

   if (nl_socket_modify_cb(this->netlink_socket, NL_CB_VALID, NL_CB_CUSTOM, handleNetlinkMsg, process) < 0) {
      return;
   }

   if (! (msg = nlmsg_alloc())) {
      return;
   }

   if (! genlmsg_put(msg, NL_AUTO_PID, NL_AUTO_SEQ, this->netlink_family, 0, NLM_F_REQUEST, TASKSTATS_CMD_GET, TASKSTATS_VERSION)) {
      nlmsg_free(msg);
   }

   if (nla_put_u32(msg, TASKSTATS_CMD_ATTR_PID, process->super.pid) < 0) {
      nlmsg_free(msg);
   }

   if (nl_send_sync(this->netlink_socket, msg) < 0) {
      process->swapin_delay_percent = -1LL;
      process->blkio_delay_percent = -1LL;
      process->cpu_delay_percent = -1LL;
      return;
   }

   if (nl_recvmsgs_default(this->netlink_socket) < 0) {
      return;
   }
}

#endif

static void setCommand(Process* process, const char* command, int len) {
   if (process->comm && process->commLen >= len) {
      strncpy(process->comm, command, len + 1);
   } else {
      free(process->comm);
      process->comm = xStrdup(command);
   }
   process->commLen = len;
}

static bool LinuxProcessList_readCmdlineFile(Process* process, const char* dirname, const char* name) {
   char filename[MAX_NAME+1];
   xSnprintf(filename, MAX_NAME, "%s/%s/cmdline", dirname, name);
   int fd = open(filename, O_RDONLY);
   if (fd == -1)
      return false;

   char command[4096+1]; // max cmdline length on Linux
   int amtRead = xread(fd, command, sizeof(command) - 1);
   close(fd);
   int tokenEnd = 0;
   int lastChar = 0;
   if (amtRead == 0) {
      ((LinuxProcess*)process)->isKernelThread = true;
      return true;
   } else if (amtRead < 0) {
      return false;
   }
   for (int i = 0; i < amtRead; i++) {
      if (command[i] == '\0' || command[i] == '\n') {
         if (tokenEnd == 0) {
            tokenEnd = i;
         }
         command[i] = ' ';
      } else {
         lastChar = i;
      }
   }
   if (tokenEnd == 0) {
      tokenEnd = amtRead;
   }
   command[lastChar + 1] = '\0';
   process->basenameOffset = tokenEnd;
   setCommand(process, command, lastChar + 1);

   return true;
}

static char* LinuxProcessList_updateTtyDevice(TtyDriver* ttyDrivers, unsigned int tty_nr) {
   unsigned int maj = major(tty_nr);
   unsigned int min = minor(tty_nr);

   int i = -1;
   for (;;) {
      i++;
      if ((!ttyDrivers[i].path) || maj < ttyDrivers[i].major) {
         break;
      }
      if (maj > ttyDrivers[i].major) {
         continue;
      }
      if (min < ttyDrivers[i].minorFrom) {
         break;
      }
      if (min > ttyDrivers[i].minorTo) {
         continue;
      }
      unsigned int idx = min - ttyDrivers[i].minorFrom;
      struct stat sstat;
      char* fullPath;
      for(;;) {
         asprintf(&fullPath, "%s/%d", ttyDrivers[i].path, idx);
         int err = stat(fullPath, &sstat);
         if (err == 0 && major(sstat.st_rdev) == maj && minor(sstat.st_rdev) == min) return fullPath;
         free(fullPath);
         asprintf(&fullPath, "%s%d", ttyDrivers[i].path, idx);
         err = stat(fullPath, &sstat);
         if (err == 0 && major(sstat.st_rdev) == maj && minor(sstat.st_rdev) == min) return fullPath;
         free(fullPath);
         if (idx == min) break;
         idx = min;
      }
      int err = stat(ttyDrivers[i].path, &sstat);
      if (err == 0 && tty_nr == sstat.st_rdev) return strdup(ttyDrivers[i].path);
   }
   char* out;
   asprintf(&out, "/dev/%u:%u", maj, min);
   return out;
}

static bool LinuxProcessList_recurseProcTree(LinuxProcessList* this, const char* dirname, Process* parent, double period, struct timeval tv) {
   ProcessList* pl = (ProcessList*) this;
   DIR* dir;
   struct dirent* entry;
   Settings* settings = pl->settings;

   #ifdef HAVE_TASKSTATS
   unsigned long long now = tv.tv_sec*1000LL+tv.tv_usec/1000LL;
   #endif

   dir = opendir(dirname);
   if (!dir) return false;
   int cpus = pl->cpuCount;
   bool hideKernelThreads = settings->hideKernelThreads;
   bool hideUserlandThreads = settings->hideUserlandThreads;
   while ((entry = readdir(dir)) != NULL) {
      char* name = entry->d_name;

      // The RedHat kernel hides threads with a dot.
      // I believe this is non-standard.
      if ((!settings->hideThreads) && name[0] == '.') {
         name++;
      }

      // Just skip all non-number directories.
      if (name[0] < '0' || name[0] > '9') {
         continue;
      }

      // filename is a number: process directory
      int pid = atoi(name);

      if (parent && pid == parent->pid)
         continue;

      if (pid <= 0)
         continue;

      bool preExisting = false;
      Process* proc = ProcessList_getProcess(pl, pid, &preExisting, (Process_New) LinuxProcess_new);
      proc->tgid = parent ? parent->pid : pid;

      LinuxProcess* lp = (LinuxProcess*) proc;

      char subdirname[MAX_NAME+1];
      xSnprintf(subdirname, MAX_NAME, "%s/%s/task", dirname, name);
      LinuxProcessList_recurseProcTree(this, subdirname, proc, period, tv);

      #ifdef HAVE_TASKSTATS
      if (settings->flags & PROCESS_FLAG_IO)
         LinuxProcessList_readIoFile(lp, dirname, name, now);
      #endif

      if (! LinuxProcessList_readStatmFile(lp, dirname, name))
         goto errorReadingProcess;

      if ((settings->flags & PROCESS_FLAG_LINUX_SMAPS) && !Process_isKernelThread(proc)){
         if (!parent){
            // Read smaps file of each process only every second pass to improve performance
            static int smaps_flag = 0;
            if ((pid & 1) == smaps_flag){
              LinuxProcessList_readSmapsFile(lp, dirname, name, this->haveSmapsRollup);
            }
            if (pid == 1) {
               smaps_flag = !smaps_flag;
            }
        } else {
            lp->m_pss = ((LinuxProcess*)parent)->m_pss;
        }
      }

      proc->show = ! ((hideKernelThreads && Process_isKernelThread(proc)) || (hideUserlandThreads && Process_isUserlandThread(proc)));

      char command[MAX_NAME+1];
      unsigned long long int lasttimes = (lp->utime + lp->stime);
      int commLen = 0;
      unsigned int tty_nr = proc->tty_nr;
      if (! LinuxProcessList_readStatFile(proc, dirname, name, command, &commLen))
         goto errorReadingProcess;
      if (tty_nr != proc->tty_nr && this->ttyDrivers) {
         free(lp->ttyDevice);
         lp->ttyDevice = LinuxProcessList_updateTtyDevice(this->ttyDrivers, proc->tty_nr);
      }
      if (settings->flags & PROCESS_FLAG_LINUX_IOPRIO)
         LinuxProcess_updateIOPriority(lp);
      float percent_cpu = (lp->utime + lp->stime - lasttimes) / period * 100.0;
      proc->percent_cpu = CLAMP(percent_cpu, 0.0, cpus * 100.0);
      if (isnan(proc->percent_cpu)) proc->percent_cpu = 0.0;
      proc->percent_mem = (proc->m_resident * PAGE_SIZE_KB) / (double)(pl->totalMem) * 100.0;

      if(!preExisting) {

         if (! LinuxProcessList_statProcessDir(proc, dirname, name))
            goto errorReadingProcess;

         proc->user = UsersTable_getRef(pl->usersTable, proc->st_uid);

         #ifdef HAVE_OPENVZ
         if (settings->flags & PROCESS_FLAG_LINUX_OPENVZ) {
            LinuxProcessList_readOpenVZData(lp, dirname, name);
         }
         #endif

         #ifdef HAVE_VSERVER
         if (settings->flags & PROCESS_FLAG_LINUX_VSERVER) {
            LinuxProcessList_readVServerData(lp, dirname, name);
         }
         #endif

         if (! LinuxProcessList_readCmdlineFile(proc, dirname, name)) {
            goto errorReadingProcess;
         }

         ProcessList_add(pl, proc);
      } else {
         if (settings->updateProcessNames && proc->state != 'Z') {
            if (! LinuxProcessList_readCmdlineFile(proc, dirname, name)) {
               goto errorReadingProcess;
            }
         }
      }

      #ifdef HAVE_DELAYACCT
      LinuxProcessList_readDelayAcctData(this, lp);
      #endif

      #ifdef HAVE_CGROUP
      if (settings->flags & PROCESS_FLAG_LINUX_CGROUP)
         LinuxProcessList_readCGroupFile(lp, dirname, name);
      #endif

      if (settings->flags & PROCESS_FLAG_LINUX_OOM)
         LinuxProcessList_readOomData(lp, dirname, name);

      if (proc->state == 'Z' && (proc->basenameOffset == 0)) {
         proc->basenameOffset = -1;
         setCommand(proc, command, commLen);
      } else if (Process_isThread(proc)) {
         if (settings->showThreadNames || Process_isKernelThread(proc) || (proc->state == 'Z' && proc->basenameOffset == 0)) {
            proc->basenameOffset = -1;
            setCommand(proc, command, commLen);
         } else if (settings->showThreadNames) {
            if (! LinuxProcessList_readCmdlineFile(proc, dirname, name))
               goto errorReadingProcess;
         }
         if (Process_isKernelThread(proc)) {
            pl->kernelThreads++;
         } else {
            pl->userlandThreads++;
         }
      }

      pl->totalTasks++;
      if (proc->state == 'R')
         pl->runningTasks++;
      proc->updated = true;
      continue;

      // Exception handler.
      errorReadingProcess: {
         if (preExisting) {
            ProcessList_remove(pl, proc);
         } else {
            Process_delete((Object*)proc);
         }
      }
   }
   closedir(dir);
   return true;
}

static inline void LinuxProcessList_scanMemoryInfo(ProcessList* this) {
   unsigned long long int swapFree = 0;
   unsigned long long int shmem = 0;
   unsigned long long int sreclaimable = 0;

   FILE* file = fopen(PROCMEMINFOFILE, "r");
   if (file == NULL) {
      CRT_fatalError("Cannot open " PROCMEMINFOFILE);
   }
   char buffer[128];
   while (fgets(buffer, 128, file)) {

      #define tryRead(label, variable) do { if (String_startsWith(buffer, label) && sscanf(buffer + strlen(label), " %32llu kB", variable)) { break; } } while(0)
      switch (buffer[0]) {
      case 'M':
         tryRead("MemTotal:", &this->totalMem);
         tryRead("MemFree:", &this->freeMem);
         tryRead("MemShared:", &this->sharedMem);
         break;
      case 'B':
         tryRead("Buffers:", &this->buffersMem);
         break;
      case 'C':
         tryRead("Cached:", &this->cachedMem);
         break;
      case 'S':
         switch (buffer[1]) {
         case 'w':
            tryRead("SwapTotal:", &this->totalSwap);
            tryRead("SwapFree:", &swapFree);
            break;
         case 'h':
            tryRead("Shmem:", &shmem);
            break;
         case 'R':
            tryRead("SReclaimable:", &sreclaimable);
            break;
         }
         break;
      }
      #undef tryRead
   }

   this->usedMem = this->totalMem - this->freeMem;
   this->cachedMem = this->cachedMem + sreclaimable - shmem;
   this->usedSwap = this->totalSwap - swapFree;
   fclose(file);
}

static inline double LinuxProcessList_scanCPUTime(LinuxProcessList* this) {

   FILE* file = fopen(PROCSTATFILE, "r");
   if (file == NULL) {
      CRT_fatalError("Cannot open " PROCSTATFILE);
   }
   int cpus = this->super.cpuCount;
   assert(cpus > 0);
   for (int i = 0; i <= cpus; i++) {
      char buffer[PROC_LINE_LENGTH + 1];
      unsigned long long int usertime, nicetime, systemtime, idletime;
      unsigned long long int ioWait, irq, softIrq, steal, guest, guestnice;
      ioWait = irq = softIrq = steal = guest = guestnice = 0;
      // Depending on your kernel version,
      // 5, 7, 8 or 9 of these fields will be set.
      // The rest will remain at zero.
      char* ok = fgets(buffer, PROC_LINE_LENGTH, file);
      if (!ok) buffer[0] = '\0';
      if (i == 0)
         sscanf(buffer,   "cpu  %16llu %16llu %16llu %16llu %16llu %16llu %16llu %16llu %16llu %16llu",         &usertime, &nicetime, &systemtime, &idletime, &ioWait, &irq, &softIrq, &steal, &guest, &guestnice);
      else {
         int cpuid;
         sscanf(buffer, "cpu%4d %16llu %16llu %16llu %16llu %16llu %16llu %16llu %16llu %16llu %16llu", &cpuid, &usertime, &nicetime, &systemtime, &idletime, &ioWait, &irq, &softIrq, &steal, &guest, &guestnice);
         assert(cpuid == i - 1);
      }
      // Guest time is already accounted in usertime
      usertime = usertime - guest;
      nicetime = nicetime - guestnice;
      // Fields existing on kernels >= 2.6
      // (and RHEL's patched kernel 2.4...)
      unsigned long long int idlealltime = idletime + ioWait;
      unsigned long long int systemalltime = systemtime + irq + softIrq;
      unsigned long long int virtalltime = guest + guestnice;
      unsigned long long int totaltime = usertime + nicetime + systemalltime + idlealltime + steal + virtalltime;
      CPUData* cpuData = &(this->cpus[i]);
      // Since we do a subtraction (usertime - guest) and cputime64_to_clock_t()
      // used in /proc/stat rounds down numbers, it can lead to a case where the
      // integer overflow.
      #define WRAP_SUBTRACT(a,b) (a > b) ? a - b : 0
      cpuData->userPeriod = WRAP_SUBTRACT(usertime, cpuData->userTime);
      cpuData->nicePeriod = WRAP_SUBTRACT(nicetime, cpuData->niceTime);
      cpuData->systemPeriod = WRAP_SUBTRACT(systemtime, cpuData->systemTime);
      cpuData->systemAllPeriod = WRAP_SUBTRACT(systemalltime, cpuData->systemAllTime);
      cpuData->idleAllPeriod = WRAP_SUBTRACT(idlealltime, cpuData->idleAllTime);
      cpuData->idlePeriod = WRAP_SUBTRACT(idletime, cpuData->idleTime);
      cpuData->ioWaitPeriod = WRAP_SUBTRACT(ioWait, cpuData->ioWaitTime);
      cpuData->irqPeriod = WRAP_SUBTRACT(irq, cpuData->irqTime);
      cpuData->softIrqPeriod = WRAP_SUBTRACT(softIrq, cpuData->softIrqTime);
      cpuData->stealPeriod = WRAP_SUBTRACT(steal, cpuData->stealTime);
      cpuData->guestPeriod = WRAP_SUBTRACT(virtalltime, cpuData->guestTime);
      cpuData->totalPeriod = WRAP_SUBTRACT(totaltime, cpuData->totalTime);
      #undef WRAP_SUBTRACT
      cpuData->userTime = usertime;
      cpuData->niceTime = nicetime;
      cpuData->systemTime = systemtime;
      cpuData->systemAllTime = systemalltime;
      cpuData->idleAllTime = idlealltime;
      cpuData->idleTime = idletime;
      cpuData->ioWaitTime = ioWait;
      cpuData->irqTime = irq;
      cpuData->softIrqTime = softIrq;
      cpuData->stealTime = steal;
      cpuData->guestTime = virtalltime;
      cpuData->totalTime = totaltime;
   }
   double period = (double)this->cpus[0].totalPeriod / cpus;
   fclose(file);
   return period;
}

void ProcessList_goThroughEntries(ProcessList* super) {
   LinuxProcessList* this = (LinuxProcessList*) super;

   LinuxProcessList_scanMemoryInfo(super);
   double period = LinuxProcessList_scanCPUTime(this);

   struct timeval tv;
   gettimeofday(&tv, NULL);
   LinuxProcessList_recurseProcTree(this, PROCDIR, NULL, period, tv);
}<|MERGE_RESOLUTION|>--- conflicted
+++ resolved
@@ -88,12 +88,8 @@
 
    CPUData* cpus;
    TtyDriver* ttyDrivers;
-<<<<<<< HEAD
    bool haveSmapsRollup;
-   
-=======
-
->>>>>>> 63fbc3b5
+
    #ifdef HAVE_DELAYACCT
    struct nl_sock *netlink_socket;
    int netlink_family;

/* Do not edit this file. It was automatically generated. */

#ifndef HEADER_Settings
#define HEADER_Settings
/*
htop - Settings.h
(C) 2004-2011 Hisham H. Muhammad
Released under the GNU GPL, see the COPYING file
in the source distribution for its full text.
*/

#define DEFAULT_DELAY 15

#include "Process.h"
#include <stdbool.h>

typedef struct {
   int len;
   char** names;
   int* modes;
} MeterColumnSettings;

typedef struct Settings_ {
   char* filename;

   MeterColumnSettings columns[2];

   ProcessField* fields;
   int flags;
   int colorScheme;
   int delay;

   int cpuCount;
   int direction;
   ProcessField sortKey;

   bool countCPUsFromZero;
   bool detailedCPUTime;
   bool showCPUUsage;
   bool showCPUFrequency;
   bool treeView;
   bool showProgramPath;
   bool hideThreads;
   bool shadowOtherUsers;
   bool showThreadNames;
   bool hideKernelThreads;
   bool hideUserlandThreads;
   bool highlightBaseName;
   bool highlightMegabytes;
   bool highlightThreads;
   bool updateProcessNames;
   bool accountGuestInCPUMeter;
   bool headerMargin;
<<<<<<< HEAD
   bool enableMouse;
=======
   bool vimMode;
>>>>>>> 9ed47a21

   bool changed;
} Settings;

#ifndef Settings_cpuId
#define Settings_cpuId(settings, cpu) ((settings)->countCPUsFromZero ? (cpu) : (cpu)+1)
#endif


extern void Settings_delete(Settings* this);

extern bool Settings_write(Settings* this);

extern Settings* Settings_new(int cpuCount);

extern void Settings_invertSortOrder(Settings* this);

#endif<|MERGE_RESOLUTION|>--- conflicted
+++ resolved
@@ -51,11 +51,8 @@
    bool updateProcessNames;
    bool accountGuestInCPUMeter;
    bool headerMargin;
-<<<<<<< HEAD
    bool enableMouse;
-=======
    bool vimMode;
->>>>>>> 9ed47a21
 
    bool changed;
 } Settings;

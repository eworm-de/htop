--- conflicted
+++ resolved
@@ -325,7 +325,6 @@
    cachedMem *= pageSizeKb;
    pl->cachedMem = cachedMem;
 
-<<<<<<< HEAD
    if (fpl->zfsArcEnabled) {
       len = sizeof(memZfsArc);
       sysctl(MIB_kstat_zfs_misc_arcstats_size, 5, &(memZfsArc), &len , NULL, 0);
@@ -335,11 +334,11 @@
       pl->cachedMem += fpl->memZfsArc;
       // maybe when we learn how to make custom memory meter
       // we could do custom arc breakdown?
-=======
+    }
+
    if (fpl->zfs.enabled) {
       fpl->memWire -= fpl->zfs.size;
       pl->cachedMem += fpl->zfs.size;
->>>>>>> a267003f
    }
 
    pl->usedMem = fpl->memActive + fpl->memWire;

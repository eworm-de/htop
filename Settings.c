--- conflicted
+++ resolved
@@ -60,11 +60,8 @@
    bool updateProcessNames;
    bool accountGuestInCPUMeter;
    bool headerMargin;
-<<<<<<< HEAD
    bool enableMouse;
-=======
    bool vimMode;
->>>>>>> 9ed47a21
 
    bool changed;
 } Settings;

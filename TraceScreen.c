/*
htop - TraceScreen.c
(C) 2005-2006 Hisham H. Muhammad
Released under the GNU GPLv2, see the COPYING file
in the source distribution for its full text.
*/

#include "config.h" // IWYU pragma: keep

#include "TraceScreen.h"

#include <assert.h>
#include <fcntl.h>
#include <signal.h>
#include <stdbool.h>
#include <stdio.h>
#include <stdlib.h>
#include <string.h>
#include <unistd.h>
#include <sys/select.h>
#include <sys/time.h>
#include <sys/wait.h>

#include "CRT.h"
#include "FunctionBar.h"
#include "IncSet.h"
#include "Panel.h"
#include "ProvideCurses.h"
#include "XUtils.h"


static const char* const TraceScreenFunctions[] = {"Search ", "Filter ", "AutoScroll ", "Stop Tracing   ", "Done   ", NULL};

static const char* const TraceScreenKeys[] = {"F3", "F4", "F8", "F9", "Esc"};

static const int TraceScreenEvents[] = {KEY_F(3), KEY_F(4), KEY_F(8), KEY_F(9), 27};

TraceScreen* TraceScreen_new(Process* process) {
   // This initializes all TraceScreen variables to "false" so only default = true ones need to be set below
   TraceScreen* this = xCalloc(1, sizeof(TraceScreen));
   Object_setClass(this, Class(TraceScreen));
   this->tracing = true;
   FunctionBar* fuBar = FunctionBar_new(TraceScreenFunctions, TraceScreenKeys, TraceScreenEvents);
   CRT_disableDelay();
   return (TraceScreen*) InfoScreen_init(&this->super, process, fuBar, LINES - 2, "");
}

void TraceScreen_delete(Object* cast) {
   TraceScreen* this = (TraceScreen*) cast;
   if (this->child > 0) {
      kill(this->child, SIGTERM);
      waitpid(this->child, NULL, 0);
   }

   if (this->strace) {
      fclose(this->strace);
   }

   CRT_enableDelay();
   free(InfoScreen_done((InfoScreen*)this));
}

<<<<<<< HEAD
void TraceScreen_draw(InfoScreen* this) {
   InfoScreen_drawTitled(this, "Trace of process %d - %s", this->process->pid, Process_getCommand(this->process));
=======
static void TraceScreen_draw(InfoScreen* this) {
   attrset(CRT_colors[PANEL_HEADER_FOCUS]);
   mvhline(0, 0, ' ', COLS);
   mvprintw(0, 0, "Trace of process %d - %s", this->process->pid, Process_getCommand(this->process));
   attrset(CRT_colors[DEFAULT_COLOR]);
   IncSet_drawBar(this->inc);
>>>>>>> cdfd407e
}

bool TraceScreen_forkTracer(TraceScreen* this) {
   int fdpair[2] = {0, 0};

   if (pipe(fdpair) == -1)
      return false;

   if (fcntl(fdpair[0], F_SETFL, O_NONBLOCK) < 0)
      goto err;

   if (fcntl(fdpair[1], F_SETFL, O_NONBLOCK) < 0)
      goto err;

   pid_t child = fork();
   if (child == -1)
      goto err;

   if (child == 0) {
      close(fdpair[0]);

      dup2(fdpair[1], STDOUT_FILENO);
      dup2(fdpair[1], STDERR_FILENO);
      close(fdpair[1]);

      CRT_dropPrivileges();

      char buffer[32] = {0};
      xSnprintf(buffer, sizeof(buffer), "%d", this->super.process->pid);
      execlp("strace", "strace", "-T", "-tt", "-s", "512", "-p", buffer, NULL);

      // Should never reach here, unless execlp fails ...
      const char* message = "Could not execute 'strace'. Please make sure it is available in your $PATH.";
      ssize_t written = write(STDERR_FILENO, message, strlen(message));
      (void) written;

      exit(127);
   }

   FILE* fd = fdopen(fdpair[0], "r");
   if (!fd)
      goto err;

   close(fdpair[1]);

   this->child = child;
   this->strace = fd;
   return true;

err:
   close(fdpair[1]);
   close(fdpair[0]);
   return false;
}

static void TraceScreen_updateTrace(InfoScreen* super) {
   TraceScreen* this = (TraceScreen*) super;
   char buffer[1025];

   int fd_strace = fileno(this->strace);
   assert(fd_strace != -1);

   fd_set fds;
   FD_ZERO(&fds);
// FD_SET(STDIN_FILENO, &fds);
   FD_SET(fd_strace, &fds);

   struct timeval tv = { .tv_sec = 0, .tv_usec = 500 };
   int ready = select(fd_strace + 1, &fds, NULL, NULL, &tv);

   size_t nread = 0;
   if (ready > 0 && FD_ISSET(fd_strace, &fds))
      nread = fread(buffer, 1, sizeof(buffer) - 1, this->strace);

   if (nread && this->tracing) {
      const char* line = buffer;
      buffer[nread] = '\0';
      for (size_t i = 0; i < nread; i++) {
         if (buffer[i] == '\n') {
            buffer[i] = '\0';
            if (this->contLine) {
               InfoScreen_appendLine(&this->super, line);
               this->contLine = false;
            } else {
               InfoScreen_addLine(&this->super, line);
            }
            line = buffer + i + 1;
         }
      }
      if (line < buffer + nread) {
         InfoScreen_addLine(&this->super, line);
         buffer[nread] = '\0';
         this->contLine = true;
      }
      if (this->follow) {
         Panel_setSelected(this->super.display, Panel_size(this->super.display) - 1);
      }
   }
}

static bool TraceScreen_onKey(InfoScreen* super, int ch) {
   TraceScreen* this = (TraceScreen*) super;
   switch(ch) {
      case 'f':
      case KEY_F(8):
         this->follow = !(this->follow);
         if (this->follow)
            Panel_setSelected(super->display, Panel_size(super->display)-1);
         return true;
      case 't':
      case KEY_F(9):
         this->tracing = !this->tracing;
         FunctionBar_setLabel(super->display->defaultBar, KEY_F(9), this->tracing?"Stop Tracing   ":"Resume Tracing ");
         InfoScreen_draw(this);
         return true;
   }
   this->follow = false;
   return false;
}

const InfoScreenClass TraceScreen_class = {
   .super = {
      .extends = Class(Object),
      .delete = TraceScreen_delete
   },
   .draw = TraceScreen_draw,
   .onErr = TraceScreen_updateTrace,
   .onKey = TraceScreen_onKey,
};<|MERGE_RESOLUTION|>--- conflicted
+++ resolved
@@ -60,17 +60,8 @@
    free(InfoScreen_done((InfoScreen*)this));
 }
 
-<<<<<<< HEAD
-void TraceScreen_draw(InfoScreen* this) {
+static void TraceScreen_draw(InfoScreen* this) {
    InfoScreen_drawTitled(this, "Trace of process %d - %s", this->process->pid, Process_getCommand(this->process));
-=======
-static void TraceScreen_draw(InfoScreen* this) {
-   attrset(CRT_colors[PANEL_HEADER_FOCUS]);
-   mvhline(0, 0, ' ', COLS);
-   mvprintw(0, 0, "Trace of process %d - %s", this->process->pid, Process_getCommand(this->process));
-   attrset(CRT_colors[DEFAULT_COLOR]);
-   IncSet_drawBar(this->inc);
->>>>>>> cdfd407e
 }
 
 bool TraceScreen_forkTracer(TraceScreen* this) {
